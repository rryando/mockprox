import {
  AfterViewInit,
  ChangeDetectionStrategy,
  Component,
  OnInit,
  ViewChild
} from '@angular/core';
import { FormBuilder, FormGroup } from '@angular/forms';
import { NgbTooltipConfig } from '@ng-bootstrap/ng-bootstrap';
import { remote, shell } from 'electron';
import { lookup as mimeTypeLookup } from 'mime-types';
import { DragulaService } from 'ng2-dragula';
import { platform } from 'os';
import { merge, Observable, Subject } from 'rxjs';
import {
  distinctUntilChanged,
  distinctUntilKeyChanged,
  filter,
  map
} from 'rxjs/operators';
import { Logger } from 'src/app/classes/logger';
import { TimedBoolean } from 'src/app/classes/timed-boolean';
import { ChangelogModalComponent } from 'src/app/components/changelog-modal.component';
import { SettingsModalComponent } from 'src/app/components/settings-modal.component';
import { Config } from 'src/app/config';
import { AnalyticsEvents } from 'src/app/enums/analytics-events.enum';
import {
  GetRouteResponseContentType,
  IsValidURL
} from 'src/app/libs/utils.lib';
import { HeadersProperties } from 'src/app/models/common.model';
import { ContextMenuItemPayload } from 'src/app/models/context-menu.model';
import {
  EnvironmentLog,
  EnvironmentLogs
} from 'src/app/models/environment-logs.model';
import { AnalyticsService } from 'src/app/services/analytics.service';
import { AuthService } from 'src/app/services/auth.service';
import { EnvironmentsService } from 'src/app/services/environments.service';
import { EventsService } from 'src/app/services/events.service';
import { ImportExportService } from 'src/app/services/import-export.service';
import { IpcService } from 'src/app/services/ipc.service';
import { Toast, ToastsService } from 'src/app/services/toasts.service';
import { UIService } from 'src/app/services/ui.service';
import { UpdateService } from 'src/app/services/update.service';
import { clearLogsAction } from 'src/app/stores/actions';
import { ReducerDirectionType } from 'src/app/stores/reducer';
import {
  DuplicatedRoutesTypes,
  EnvironmentsStatuses,
  EnvironmentStatus,
  Store,
  TabsNameType,
  ViewsNameType
} from 'src/app/stores/store';
import { DataSubject } from 'src/app/types/data.type';
import { Environment, Environments } from 'src/app/types/environment.type';
import {
  CORSHeaders,
  Header,
  methods,
  mimeTypesWithTemplating,
  Route,
  RouteResponse,
  statusCodes
} from 'src/app/types/route.type';
<<<<<<< HEAD
import {
  DraggableContainerNames
} from 'src/app/types/ui.type';
=======
import { DraggableContainerNames } from 'src/app/types/ui.type';
>>>>>>> e9956ab3

@Component({
  selector: 'app-root',
  templateUrl: './app.component.html',
  changeDetection: ChangeDetectionStrategy.OnPush
})
export class AppComponent implements OnInit, AfterViewInit {
  @ViewChild('changelogModal', { static: false })
  changelogModal: ChangelogModalComponent;
  @ViewChild('settingsModal', { static: false })
  settingsModal: SettingsModalComponent;
  public activeEnvironment$: Observable<Environment>;
  public activeEnvironmentForm: FormGroup;
  public activeEnvironmentState$: Observable<EnvironmentStatus>;
  public activeEnvironmentHeaders$: Observable<Header[]>;
  public activeEnvironmentProxyReqHeader$: Observable<Header[]>;
  public activeEnvironmentProxyResHeader$: Observable<Header[]>;
  public activeEnvironmentUUID$: Observable<string>;
  public activeRoute$: Observable<Route>;
  public activeRouteForm: FormGroup;
  public activeRouteResponse$: Observable<RouteResponse>;
  public activeRouteResponseUUID$: Observable<string>;
  public activeRouteResponseHeaders$: Observable<Header[]>;
  public activeRouteResponseForm: FormGroup;
  public activeRouteResponseIndex$: Observable<number>;
  public activeRouteResponseLastLog$: Observable<EnvironmentLog>;
  public injectedHeaders$: Observable<Header[]>;
  public activeTab$: Observable<TabsNameType>;
  public activeView$: Observable<ViewsNameType>;
  public bodyEditorConfig$: Observable<any>;
  public clearEnvironmentLogsRequested$ = new TimedBoolean(false, 4000);
  public deleteCurrentRouteResponseRequested$ = new TimedBoolean(false, 4000);
  public duplicatedEnvironments$: Observable<Set<string>>;
  public duplicatedRoutes$: Observable<DuplicatedRoutesTypes>;
  public environments$: Observable<Environments>;
  public environmentsLogs$: Observable<EnvironmentLogs>;
  public environmentsStatus$: Observable<EnvironmentsStatuses>;
  public hasEnvironmentHeaders = this.environmentsService.hasEnvironmentHeaders;
  public Infinity = Infinity;
  public isValidURL = IsValidURL;
  public methods = methods;
  public platform = platform();
  public scrollToBottom = this.uiService.scrollToBottom;
  public statusCodes = statusCodes;
  public toasts$: Observable<Toast[]>;
  public updateAvailable = false;
  private injectHeaders$ = new Subject<Header[]>();
  private BrowserWindow = remote.BrowserWindow;
  private dialog = remote.dialog;
  private logger = new Logger('[COMPONENT][APP]');

  constructor(
    private analyticsService: AnalyticsService,
    private authService: AuthService,
    private config: NgbTooltipConfig,
    private dragulaService: DragulaService,
    private environmentsService: EnvironmentsService,
    private eventsService: EventsService,
    private formBuilder: FormBuilder,
    private importExportService: ImportExportService,
    private store: Store,
    private toastService: ToastsService,
    private uiService: UIService,
    private updateService: UpdateService,
    private ipcService: IpcService
  ) {}

  ngOnInit() {
    this.injectedHeaders$ = this.injectHeaders$.asObservable();

    // tooltip config
    this.config.container = 'body';

    this.logger.info(`Initializing application`);

    this.dragulaService.dropModel().subscribe((dragResult) => {
      this.environmentsService.moveMenuItem(
        dragResult.name as DraggableContainerNames,
        dragResult.sourceIndex,
        dragResult.targetIndex
      );
    });

    this.initForms();

    // auth anonymously through firebase
    this.authService.auth();

    this.analyticsService.init();

    this.eventsService.analyticsEvents.next(AnalyticsEvents.PAGEVIEW);
    this.eventsService.analyticsEvents.next(AnalyticsEvents.APPLICATION_START);

    this.environments$ = this.store.select('environments');
    this.activeEnvironment$ = this.store.selectActiveEnvironment();
    this.activeRoute$ = this.store.selectActiveRoute();
    this.activeRouteResponse$ = this.store.selectActiveRouteResponse();
    this.activeRouteResponseUUID$ = this.store.selectActiveRouteResponseProperty(
      'uuid'
    );
    this.activeRouteResponseHeaders$ = this.store.selectActiveRouteResponseProperty(
      'headers'
    );
    this.activeRouteResponseIndex$ = this.store.selectActiveRouteResponseIndex();
    this.activeTab$ = this.store.select('activeTab');
    this.activeView$ = this.store.select('activeView');
    this.activeEnvironmentState$ = this.store.selectActiveEnvironmentStatus();
    this.activeEnvironmentHeaders$ = this.store.selectActiveEnvironmentProperty(
      'headers'
    );
    this.activeEnvironmentProxyReqHeader$ = this.store.selectActiveEnvironmentProperty(
      'proxyReqHeaders'
    );
    this.activeEnvironmentProxyResHeader$ = this.store.selectActiveEnvironmentProperty(
      'proxyResHeaders'
    );
    this.activeEnvironmentUUID$ = this.store.select('activeEnvironmentUUID');
    this.environmentsStatus$ = this.store.select('environmentsStatus');
    this.bodyEditorConfig$ = this.store.select('bodyEditorConfig');
    this.duplicatedEnvironments$ = this.store.select('duplicatedEnvironments');
    this.duplicatedRoutes$ = this.store.select('duplicatedRoutes');
    this.environmentsLogs$ = this.store.select('environmentsLogs');
    this.activeRouteResponseLastLog$ = this.store.selectActiveRouteResponseLastLog();
    this.toasts$ = this.store.select('toasts');

    this.initFormValues();

    // subscribe to update events
    this.updateService.updateAvailable.subscribe(() => {
      this.updateAvailable = true;
    });
  }

  ngAfterViewInit() {
    this.ipcService.init(this.changelogModal, this.settingsModal);
  }
  /**
   * Init active environment and route forms, and subscribe to changes
   */
  private initForms() {
    this.activeEnvironmentForm = this.formBuilder.group({
      name: [''],
      port: [''],
      endpointPrefix: [''],
      latency: [''],
      proxyMode: [''],
      proxyHost: [''],
      https: [''],
      cors: ['']
    });

    this.activeRouteForm = this.formBuilder.group({
      documentation: [''],
      method: [''],
      endpoint: ['']
    });

    this.activeRouteResponseForm = this.formBuilder.group({
      statusCode: [null],
      label: [''],
      latency: [''],
      filePath: [''],
      sendFileAsBody: [''],
      body: [''],
      rules: this.formBuilder.array([]),
      disableTemplating: [false]
    });

    // send new activeEnvironmentForm values to the store, one by one
    merge(
      ...Object.keys(this.activeEnvironmentForm.controls).map((controlName) => {
        return this.activeEnvironmentForm
          .get(controlName)
          .valueChanges.pipe(map((newValue) => ({ [controlName]: newValue })));
      })
    ).subscribe((newProperty) => {
      this.environmentsService.updateActiveEnvironment(newProperty);
    });

    // send new activeRouteForm values to the store, one by one
    merge(
      ...Object.keys(this.activeRouteForm.controls).map((controlName) => {
        return this.activeRouteForm
          .get(controlName)
          .valueChanges.pipe(map((newValue) => ({ [controlName]: newValue })));
      })
    ).subscribe((newProperty) => {
      this.environmentsService.updateActiveRoute(newProperty);
    });

    // send new activeRouteResponseForm values to the store, one by one
    merge(
      ...Object.keys(this.activeRouteResponseForm.controls).map(
        (controlName) => {
          return this.activeRouteResponseForm
            .get(controlName)
            .valueChanges.pipe(
              map((newValue) => ({ [controlName]: newValue }))
            );
        }
      )
    ).subscribe((newProperty) => {
      this.environmentsService.updateActiveRouteResponse(newProperty);
    });
  }

  /**
   * Listen to stores to init form values
   */
  private initFormValues() {
    // subscribe to active environment changes to reset the form
    this.activeEnvironment$
      .pipe(
        filter((environment) => !!environment),
        distinctUntilKeyChanged('uuid')
      )
      .subscribe((activeEnvironment) => {
        this.activeEnvironmentForm.setValue(
          {
            name: activeEnvironment.name,
            port: activeEnvironment.port,
            endpointPrefix: activeEnvironment.endpointPrefix,
            latency: activeEnvironment.latency,
            proxyMode: activeEnvironment.proxyMode,
            proxyHost: activeEnvironment.proxyHost,
            https: activeEnvironment.https,
            cors: activeEnvironment.cors
          },
          { emitEvent: false }
        );
      });

    // subscribe to active route changes to reset the form
    this.activeRoute$
      .pipe(
        filter((route) => !!route),
        distinctUntilKeyChanged('uuid')
      )
      .subscribe((activeRoute) => {
        this.activeRouteForm.patchValue(
          {
            documentation: activeRoute.documentation,
            method: activeRoute.method,
            endpoint: activeRoute.endpoint
          },
          { emitEvent: false }
        );
      });

    // subscribe to active route response changes to reset the form
    this.activeRouteResponse$
      .pipe(
        filter((routeResponse) => !!routeResponse),
        // monitor changes in uuid and body (for body formatter method)
        distinctUntilChanged(
          (previous, next) =>
            previous.uuid === next.uuid && previous.body === next.body
        )
      )
      .subscribe((activeRouteResponse) => {
        this.activeRouteResponseForm.patchValue(
          {
            statusCode: activeRouteResponse.statusCode,
            label: activeRouteResponse.label,
            latency: activeRouteResponse.latency,
            filePath: activeRouteResponse.filePath,
            sendFileAsBody: activeRouteResponse.sendFileAsBody,
            body: activeRouteResponse.body,
            rules: activeRouteResponse.rules,
            disableTemplating: activeRouteResponse.disableTemplating
          },
          { emitEvent: false }
        );
      });
  }

  /**
   * Toggle active environment running state (start/stop)
   */
  public toggleEnvironment() {
    this.environmentsService.toggleActiveEnvironment();
  }

  /**
   * Set the application active tab
   */
  public setActiveTab(tabName: TabsNameType) {
    this.environmentsService.setActiveTab(tabName);
  }

  /**
   * Set the application active view
   */
  public setActiveView(viewName: ViewsNameType) {
    this.environmentsService.setActiveView(viewName);
  }

  /**
   * Set the application active route response
   */
  public setActiveRouteResponse(routeResponseUUID: string) {
    this.environmentsService.setActiveRouteResponse(routeResponseUUID);
  }

  /**
   * Clear logs for active environment
   */
  public clearEnvironmentLogs() {
    if (this.clearEnvironmentLogsRequested$.readValue()) {
      this.store.update(
        clearLogsAction(this.store.get('activeEnvironmentUUID'))
      );
    }
  }

  /**
   * Delete currently selected route response
   */
  public deleteCurrentRouteResponse() {
    if (this.deleteCurrentRouteResponseRequested$.readValue()) {
      this.environmentsService.removeRouteResponse();
    }
  }

  /**
   * Create a new route response in the current route. Append at the end of the list
   */
  public addRouteResponse() {
    this.environmentsService.addRouteResponse();
  }

  /**
   * Set the active environment
   */
  private selectEnvironment(
    environmentUUIDOrDirection: string | ReducerDirectionType
  ) {
    this.environmentsService.setActiveEnvironment(environmentUUIDOrDirection);
  }

  /**
   * Enable/disable a route
   */
  private toggleRoute(routeUUID?: string) {
    this.environmentsService.toggleRoute(routeUUID);
  }

  /**
   * Open GET routes in the browser
   */
  public openRouteInBrowser() {
    const activeEnvironment = this.store.getActiveEnvironment();
    const activeRoute = this.store.getActiveRoute();

    let routeUrl =
      (activeEnvironment.https ? 'https://' : 'http://') +
      'localhost:' +
      activeEnvironment.port +
      '/';

    if (activeEnvironment.endpointPrefix) {
      routeUrl += activeEnvironment.endpointPrefix + '/';
    }

    routeUrl += activeRoute.endpoint;

    shell.openExternal(routeUrl);
  }

  /**
   * Open file browsing dialog
   */
  public async browseFiles() {
    const dialogResult = await this.dialog.showOpenDialog(
      this.BrowserWindow.getFocusedWindow(),
      { title: 'Choose a file' }
    );

    if (dialogResult.filePaths && dialogResult.filePaths[0]) {
      this.activeRouteResponseForm
        .get('filePath')
        .setValue(dialogResult.filePaths[0]);
    }
  }

  /**
   * Pass remove event to toast service
   */
  public removeToast(toastUUID: string) {
    this.toastService.removeToast(toastUUID);
  }

  public openFeedbackLink() {
    shell.openExternal(Config.feedbackLink);
  }

  public openWikiLink(linkName: string) {
    shell.openExternal(Config.docs[linkName]);
  }

  public applyUpdate() {
    this.updateService.applyUpdate();
  }

  /**
   * Handle navigation context menu item click
   *
   * @param payload
   */
  public contextMenuItemClicked(payload: ContextMenuItemPayload) {
    switch (payload.action) {
      case 'env_logs':
        if (payload.subjectUUID !== this.store.get('activeEnvironmentUUID')) {
          this.selectEnvironment(payload.subjectUUID);
        }
        this.setActiveView('ENV_LOGS');
        break;
      case 'env_settings':
        if (payload.subjectUUID !== this.store.get('activeEnvironmentUUID')) {
          this.selectEnvironment(payload.subjectUUID);
        }
        this.setActiveView('ENV_SETTINGS');
        break;
      case 'duplicate':
        if (payload.subject === 'route') {
          this.environmentsService.duplicateRoute(payload.subjectUUID);
        } else if (payload.subject === 'environment') {
          this.environmentsService.duplicateEnvironment(payload.subjectUUID);
        }
        break;
      case 'export':
        this.exportToClipboard(payload.subject, payload.subjectUUID);
        break;
      case 'delete':
        if (payload.subject === 'route') {
          this.environmentsService.removeRoute(payload.subjectUUID);
        } else if (payload.subject === 'environment') {
          this.environmentsService.removeEnvironment(payload.subjectUUID);
        }
        break;
      case 'toggle':
        if (payload.subject === 'route') {
          this.toggleRoute(payload.subjectUUID);
        }
        break;
    }
  }

  /**
   * Export an environment to the clipboard
   *
   * @param subject
   * @param subjectUUID
   */
  public exportToClipboard(subject: DataSubject, subjectUUID: string) {
    if (subject === 'environment') {
      this.importExportService.exportEnvironmentToClipboard(subjectUUID);
    } else if (subject === 'route') {
      this.importExportService.exportRouteToClipboard(subjectUUID);
    }
  }

  /**
   * Get file mime type and check if supports templating
   */
  public getFileMimeType(
    filePath: string
  ): { mimeType: string; supportsTemplating: boolean } {
    const mimeType = mimeTypeLookup(filePath) || 'none';

    return {
      mimeType,
      supportsTemplating: mimeTypesWithTemplating.indexOf(mimeType) > -1
    };
  }

  /**
   * Check if route has query params
   */
  public routeHasQueryParams(): boolean {
    const endpoint = this.store.getActiveRoute().endpoint;

    if (endpoint) {
      const queryStringMatch = endpoint.match(/\?.*=/gi);

      return queryStringMatch && queryStringMatch.length > 0;
    }

    return false;
  }

  /**
   * Add the CORS predefined headers to the environment headers
   */
  public addCORSHeadersToEnvironment() {
    this.injectHeaders$.next(CORSHeaders);
  }

  /**
   * Get the route content type or the parent environment content type
   */
  public getRouteResponseContentType() {
    const activeEnvironment = this.store.getActiveEnvironment();
    const activeRouteResponse = this.store.getActiveRouteResponse();
    const routeResponseContentType = GetRouteResponseContentType(
      activeEnvironment,
      activeRouteResponse
    );

    if (routeResponseContentType) {
      return 'Content-Type ' + routeResponseContentType;
    }

    return 'No Content-Type is set';
  }

  /**
   * If the body is set and the Content-Type is application/json, then prettify the JSON.
   */
  public formatBody() {
    const activeRouteResponse = this.store.getActiveRouteResponse();

    if (!activeRouteResponse.body) {
      return;
    }

    const contentType = GetRouteResponseContentType(
      this.store.getActiveEnvironment(),
      activeRouteResponse
    );

    if (contentType.includes('application/json')) {
      try {
        this.activeRouteResponseForm
          .get('body')
          .setValue(
            JSON.stringify(JSON.parse(activeRouteResponse.body), undefined, 2)
          );
      } catch (e) {
        // ignore any errors with parsing / stringifying the JSON
      }
    }
  }

  /**
   * Update the store when headers lists are updated
   */
  public headersUpdated(
    subject: 'environment' | 'routeResponse',
    targetHeaders: HeadersProperties,
    headers: Header[]
  ) {
    if (subject === 'environment') {
      this.environmentsService.updateActiveEnvironment({
        [targetHeaders]: headers
      });
    } else if (subject === 'routeResponse') {
      this.environmentsService.updateActiveRouteResponse({
        [targetHeaders]: headers
      });
    }
  }

  /**
   * Navigate to the logs with route response's log selected
   */
  public goToRouteResponseLog(lastLogUUID: string) {
    this.environmentsService.setActiveEnvironmentActiveLog(lastLogUUID);
    this.environmentsService.setActiveView('ENV_LOGS');
    this.environmentsService.setActiveEnvironmentLogTab('RESPONSE');
  }

  /**
   * Duplicate the active route response
   */
  public duplicateRouteResponse() {
    this.environmentsService.duplicateRouteResponse();
  }
}<|MERGE_RESOLUTION|>--- conflicted
+++ resolved
@@ -64,13 +64,9 @@
   RouteResponse,
   statusCodes
 } from 'src/app/types/route.type';
-<<<<<<< HEAD
 import {
   DraggableContainerNames
 } from 'src/app/types/ui.type';
-=======
-import { DraggableContainerNames } from 'src/app/types/ui.type';
->>>>>>> e9956ab3
 
 @Component({
   selector: 'app-root',
